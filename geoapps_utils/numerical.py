--- conflicted
+++ resolved
@@ -10,13 +10,11 @@
 from uuid import UUID
 
 import numpy as np
-<<<<<<< HEAD
-from scipy.spatial import Delaunay
-=======
 from geoh5py import Workspace
 from geoh5py.objects import Curve
 from geoh5py.shared import Entity
 from scipy.interpolate import interp1d
+from scipy.spatial import Delaunay
 
 
 def densify_curve(curve: Curve, increment: float) -> np.ndarray:
@@ -98,7 +96,6 @@
         resampled.append(interpolator(new_distances))
 
     return np.c_[resampled].T
->>>>>>> b37e115f
 
 
 def running_mean(
