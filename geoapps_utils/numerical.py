#  Copyright (c) 2023 Mira Geoscience Ltd.
#
#  This file is part of geoapps-utils.
#
#  geoapps-utils is distributed under the terms and conditions of the MIT License
#  (see LICENSE file at the root of this source code package).

from __future__ import annotations

import numpy as np
<<<<<<< HEAD
from geoh5py import Workspace
from geoh5py.objects import Curve
from geoh5py.shared import Entity
from scipy.interpolate import interp1d
from scipy.spatial import Delaunay


def densify_curve(curve: Curve, increment: float) -> np.ndarray:
    """
    Refine a curve by adding points along the curve at a given increment.

    :param curve: Curve object to be refined.
    :param increment: Distance between points along the curve.

    :return: Array of shape (n, 3) of x, y, z locations.
    """
    locations = []
    for part in curve.unique_parts:
        logic = curve.parts == part
        if logic is not None and curve.cells is not None and curve.vertices is not None:
            cells = curve.cells[np.all(logic[curve.cells], axis=1)]
            vert_ind = np.r_[cells[:, 0], cells[-1, 1]]
            locs = curve.vertices[vert_ind, :]
            locations.append(resample_locations(locs, increment))

    return np.vstack(locations)


def get_locations(workspace: Workspace, entity: UUID | Entity):
    """
    Returns entity's centroids or vertices.

    If no location data is found on the provided entity, the method will
    attempt to call itself on its parent.

    :param workspace: Geoh5py Workspace entity.
    :param entity: Object or uuid of entity containing centroid or
        vertex location data.

    :return: Array shape(*, 3) of x, y, z location data

    """
    locations = None

    if isinstance(entity, UUID):
        entity_obj = workspace.get_entity(entity)[0]
    elif isinstance(entity, Entity):
        entity_obj = entity
    if entity_obj is None:
        return None

    if hasattr(entity_obj, "centroids"):
        locations = entity_obj.centroids
    elif hasattr(entity_obj, "vertices"):
        locations = entity_obj.vertices
    elif (
        getattr(entity_obj, "parent", None) is not None
        and entity_obj.parent is not None
    ):
        locations = get_locations(workspace, entity_obj.parent)

    return locations


def resample_locations(locations: np.ndarray, increment: float) -> np.ndarray:
    """
    Resample locations along a sequence of positions at a given increment.

    :param locations: Array of shape (n, 3) of x, y, z locations.
    :param increment: Minimum distance between points along the curve.

    :return: Array of shape (n, 3) of x, y, z locations.
    """
    distance = np.cumsum(
        np.r_[0, np.linalg.norm(locations[1:, :] - locations[:-1, :], axis=1)]
    )
    new_distances = np.sort(
        np.unique(np.r_[distance, np.arange(0, distance[-1], increment)])
    )

    resampled = []
    for axis in locations.T:
        interpolator = interp1d(distance, axis, kind="linear")
        resampled.append(interpolator(new_distances))

    return np.c_[resampled].T
=======
from scipy.spatial import cKDTree
>>>>>>> 00a5596b


def running_mean(
    values: np.array, width: int = 1, method: str = "centered"
) -> np.array:
    """
    Compute a running mean of an array over a defined width.

    :param values: Input values to compute the running mean over
    :param width: Number of neighboring values to be used
    :param method: Choice between 'forward', 'backward' and ['centered'] averaging.

    :return mean_values: Averaged array values of shape(values, )
    """
    # Averaging vector (1/N)
    weights = np.r_[np.zeros(width + 1), np.ones_like(values)]
    sum_weights = np.cumsum(weights)

    mean = np.zeros_like(values)

    # Forward averaging
    if method in ["centered", "forward"]:
        padded = np.r_[np.zeros(width + 1), values]
        cumsum = np.cumsum(padded)
        mean += (cumsum[(width + 1) :] - cumsum[: (-width - 1)]) / (
            sum_weights[(width + 1) :] - sum_weights[: (-width - 1)]
        )

    # Backward averaging
    if method in ["centered", "backward"]:
        padded = np.r_[np.zeros(width + 1), values[::-1]]
        cumsum = np.cumsum(padded)
        mean += (
            (cumsum[(width + 1) :] - cumsum[: (-width - 1)])
            / (sum_weights[(width + 1) :] - sum_weights[: (-width - 1)])
        )[::-1]

    if method == "centered":
        mean /= 2.0

    return mean


def traveling_salesman(locs: np.ndarray) -> np.ndarray:
    """
    Finds the order of a roughly linear point set.
    Uses the point furthest from the mean location as the starting point.
    :param: locs: Cartesian coordinates of points lying either roughly within a plane or a line.
    :param: return_index: Return the indices of the end points in the original array.
    """
    mean = locs[:, :2].mean(axis=0)
    current = np.argmax(np.linalg.norm(locs[:, :2] - mean, axis=1))
    order = [current]
    mask = np.ones(locs.shape[0], dtype=bool)
    mask[current] = False

    for _ in range(locs.shape[0] - 1):
        remaining = np.where(mask)[0]
        ind = np.argmin(np.linalg.norm(locs[current, :2] - locs[remaining, :2], axis=1))
        current = remaining[ind]
        order.append(current)
        mask[current] = False

    return np.asarray(order)


<<<<<<< HEAD
def filter_edges(
    vertices: np.ndarray,
    edge: np.ndarray,
    connected_edges: np.ndarray,
    ids: np.ndarray,
    max_angle: float,
) -> list[np.ndarray]:
    """
    Filter edges by angle and line_id.

    :param vertices: Vertices of points.
    :param edge: Edge to add to.
    :param connected_edges: Edges connected to starting edge.
    :param ids: Ids of points.
    :param max_angle: Maximum angle between points in a curve, in radians.

    :return: List of possible partial curves.
    """
    possible_edges = []
    for connected_edge in connected_edges:
        new_point = list(set(connected_edge) - set(edge))
        if len(new_point) == 0:
            continue
        new_point = new_point[0]
        # Filter edges by line_id
        if ids[new_point] in ids[edge]:
            continue
        # Filter edges by angle
        # Determine which edge connects to new point
        connecting_point = connected_edge[connected_edge != new_point][0]

        if edge[0] == connecting_point:
            # Adding edge to start of curve
            vec1 = [
                vertices[new_point][0] - vertices[connecting_point][0],
                vertices[new_point][1] - vertices[connecting_point][1],
            ]
            vec2 = [
                vertices[edge[1]][0] - vertices[connecting_point][0],
                vertices[edge[1]][1] - vertices[connecting_point][1],
            ]
            new_edge = np.concatenate(([new_point], edge))

        elif edge[-1] == connecting_point:
            # Adding edge to end of curve
            vec1 = [
                vertices[edge[-2]][0] - vertices[connecting_point][0],
                vertices[edge[-2]][1] - vertices[connecting_point][1],
            ]
            vec2 = [
                vertices[new_point][0] - vertices[connecting_point][0],
                vertices[new_point][1] - vertices[connecting_point][1],
            ]
            new_edge = np.concatenate((edge, [new_point]))

        angle = np.arccos(
            np.dot(vec1, vec2) / (np.linalg.norm(vec1) * np.linalg.norm(vec2))
        )

        if angle < max_angle:
            continue

        possible_edges.append(new_edge)

    return possible_edges


# def combine_edges(
#     current_edge: np.ndarray,
#     full_edges: np.ndarray,
#     vertices: np.ndarray,
#     ids: np.ndarray,
#     max_angle: float,
#     min_length: int,
# ) -> list[np.ndarray]:
#     """
#     Combine edges into a single curve.
#
#     :param current_edge: Starting curve to add an edge to.
#     :param full_edges: All possible edges to add to current edge. Length 2 array.
#     :param vertices: Vertices of points.
#     :param ids: Ids of points.
#     :param max_angle: Maximum angle between points in a curve, in radians.
#     :param min_length: Minimum number of points in a curve.
#
#     :return: List of complete possible curves.
#     """
#     return_edges = []
#     # Find all edges connected to this edge
#     edge_bounds = {current_edge[0], current_edge[-1]}
#     inds = np.array([len(edge_bounds & set(edg)) == 1 for edg in full_edges])
#     connected_edges = full_edges[inds]
#
#     # Remove edges with duplicate ids and with invalid angles
#     possible_edges = filter_edges(
#         vertices, current_edge, connected_edges, ids, max_angle
#     )
#
#     if len(possible_edges) == 0 and len(current_edge) >= min_length:
#         return current_edge
#     for possible_edge in possible_edges:
#         new_edges = combine_edges(
#             possible_edge, full_edges, vertices, ids, max_angle, min_length
#         )
#         if len(new_edges) > 0 and isinstance(new_edges[0], np.intc):
#             return_edges.append(possible_edge)
#         else:
#             return_edges += new_edges
#
#     return return_edges


def find_curves(  # pylint: disable=too-many-locals
    vertices: np.ndarray,
    ids: np.ndarray,
    min_edges: int,
    max_distance: float,
    max_angle: float,
) -> list[list[list[float]]]:
    """
    Find curves in a set of points.

    :param vertices: Vertices for points.
    :param ids: Ids for points.
    :param min_edges: Minimum number of points in a curve.
    :param max_distance: Maximum distance between points in a curve.
    :param max_angle: Maximum angle between points in a curve, in radians.

    :return: List of curves.
    """
    tri = Delaunay(vertices, qhull_options="QJ")
    if not hasattr(tri, "simplices"):
        return []

    simplices: np.ndarray = getattr(tri, "simplices")

    edges = np.vstack(
        (
            simplices[:, :2],
            simplices[:, 1:],
            simplices[:, ::2],
        )
    )
    edges = np.sort(edges, axis=1)
    edges = np.unique(edges, axis=0)
    distances = np.linalg.norm(vertices[edges[:, 0]] - vertices[edges[:, 1]], axis=1)
    edges = edges[distances <= max_distance, :]

    # Reject edges with same vertices id
    edge_ids = ids[edges]
    edges = edges[edge_ids[:, 0] != edge_ids[:, 1]]

    # Compute vector for each edge
    vectors = vertices[edges[:, 1]] - vertices[edges[:, 0]]

    # Walk edges until no more edges can be added
    mask = np.ones(vertices.shape[0], dtype=bool)
    out_curves = []

    for ind in range(edges.shape[0]):
        if not np.any(mask[edges[ind]]):
            continue

        mask[edges[ind]] = False
        path = [edges[ind]]
        path, mask = walk_edges(path, ind, edges, vectors, max_angle, mask=mask)
        path, mask = walk_edges(
            path, ind, edges, vectors, max_angle, direction="backward", mask=mask
        )
        if len(path) < min_edges:
            continue

        out_curves.append(path)

    return out_curves


def walk_edges(  # pylint: disable=too-many-arguments
    path: list,
    ind: int,
    edges: np.ndarray,
    vectors: np.ndarray,
    max_angle: float,
    direction: str = "forward",
    mask: np.ndarray | None = None,
):
    """
    Find all edges connected to a point.

    :param path: Current list of edges forming a path.
    :param ind: Index of incoming edge.
    :param edges: All edges.
    :param vectors: Direction of the edges.
    :param max_angle: Maximum angle between points in a curve, in radians.
    :param direction: Direction to walk in.
    :param mask: Mask for nodes that have already been visited.

    :return: Edges connected to point.
    """
    node = 1 if direction == "forward" else 0

    if mask is None:
        mask = np.ones(edges.max() + 1, dtype=bool)
        mask[np.hstack(path).flatten()] = False

    neighbours = np.where(
        np.any(edges == edges[ind][node], axis=1) & np.any(mask[edges], axis=1)
    )[0]

    if len(neighbours) == 0:
        return path, mask

    dot = np.dot(vectors[ind], vectors[neighbours].T)
    vec_lengths = np.linalg.norm(vectors[neighbours], axis=1)
    angle = np.arccos(dot / (np.linalg.norm(vectors[ind]) * vec_lengths))

    # Filter large angles
    keep = angle < max_angle

    if not np.any(keep):
        return path, mask

    dot, neighbours, vec_lengths, angle = (
        dot[keep],
        neighbours[keep],
        vec_lengths[keep],
        angle[keep],
    )

    # Minimize the torque
    sub_ind = np.argmin(angle * vec_lengths)

    fork = neighbours[sub_ind]
    mask[edges[fork]] = False

    # Reverse the edge if necessary
    if dot[sub_ind] < 0:
        edges[fork] = edges[fork][::-1]

    path.append(edges[fork].tolist())
    path, mask = walk_edges(path, fork, edges, vectors, max_angle, mask=mask)

    return path, mask
=======
def weighted_average(  # pylint: disable=too-many-arguments, too-many-locals
    xyz_in: np.ndarray,
    xyz_out: np.ndarray,
    values: list,
    max_distance: float = np.inf,
    n: int = 8,
    return_indices: bool = False,
    threshold: float = 1e-1,
) -> list | tuple[list, np.ndarray]:
    """
    Perform a inverse distance weighted averaging on a list of values.

    :param xyz_in: shape(*, 3) Input coordinate locations.
    :param xyz_out: shape(*, 3) Output coordinate locations.
    :param values: Values to be averaged from the input to output locations.
    :param max_distance: Maximum averaging distance beyond which values do not
        contribute to the average.
    :param n: Number of nearest neighbours used in the weighted average.
    :param return_indices: If True, return the indices of the nearest neighbours
        from the input locations.
    :param threshold: Small value added to the radial distance to avoid zero division.
        The value can also be used to smooth the interpolation.

    :return avg_values: List of values averaged to the output coordinates
    """
    n = np.min([xyz_in.shape[0], n])
    assert isinstance(values, list), "Input 'values' must be a list of numpy.ndarrays"

    assert all(
        vals.shape[0] == xyz_in.shape[0] for vals in values
    ), "Input 'values' must have the same shape as input 'locations'"

    avg_values = []
    for value in values:
        sub = ~np.isnan(value)
        tree = cKDTree(xyz_in[sub, :])
        rad, ind = tree.query(xyz_out, n)
        ind = np.c_[ind]
        rad = np.c_[rad]
        rad[rad > max_distance] = np.nan

        values_interp = np.zeros(xyz_out.shape[0])
        weight = np.zeros(xyz_out.shape[0])

        for i in range(n):
            v = value[sub][ind[:, i]] / (rad[:, i] + threshold)
            values_interp = np.nansum([values_interp, v], axis=0)
            w = 1.0 / (rad[:, i] + threshold)
            weight = np.nansum([weight, w], axis=0)

        values_interp[weight > 0] = values_interp[weight > 0] / weight[weight > 0]
        values_interp[weight == 0] = np.nan
        avg_values += [values_interp]

    if return_indices:
        return avg_values, ind

    return avg_values
>>>>>>> 00a5596b
<|MERGE_RESOLUTION|>--- conflicted
+++ resolved
@@ -8,273 +8,7 @@
 from __future__ import annotations
 
 import numpy as np
-<<<<<<< HEAD
-from geoh5py import Workspace
-from geoh5py.objects import Curve
-from geoh5py.shared import Entity
-from scipy.interpolate import interp1d
-from scipy.spatial import Delaunay
-
-
-def densify_curve(curve: Curve, increment: float) -> np.ndarray:
-    """
-    Refine a curve by adding points along the curve at a given increment.
-
-    :param curve: Curve object to be refined.
-    :param increment: Distance between points along the curve.
-
-    :return: Array of shape (n, 3) of x, y, z locations.
-    """
-    locations = []
-    for part in curve.unique_parts:
-        logic = curve.parts == part
-        if logic is not None and curve.cells is not None and curve.vertices is not None:
-            cells = curve.cells[np.all(logic[curve.cells], axis=1)]
-            vert_ind = np.r_[cells[:, 0], cells[-1, 1]]
-            locs = curve.vertices[vert_ind, :]
-            locations.append(resample_locations(locs, increment))
-
-    return np.vstack(locations)
-
-
-def get_locations(workspace: Workspace, entity: UUID | Entity):
-    """
-    Returns entity's centroids or vertices.
-
-    If no location data is found on the provided entity, the method will
-    attempt to call itself on its parent.
-
-    :param workspace: Geoh5py Workspace entity.
-    :param entity: Object or uuid of entity containing centroid or
-        vertex location data.
-
-    :return: Array shape(*, 3) of x, y, z location data
-
-    """
-    locations = None
-
-    if isinstance(entity, UUID):
-        entity_obj = workspace.get_entity(entity)[0]
-    elif isinstance(entity, Entity):
-        entity_obj = entity
-    if entity_obj is None:
-        return None
-
-    if hasattr(entity_obj, "centroids"):
-        locations = entity_obj.centroids
-    elif hasattr(entity_obj, "vertices"):
-        locations = entity_obj.vertices
-    elif (
-        getattr(entity_obj, "parent", None) is not None
-        and entity_obj.parent is not None
-    ):
-        locations = get_locations(workspace, entity_obj.parent)
-
-    return locations
-
-
-def resample_locations(locations: np.ndarray, increment: float) -> np.ndarray:
-    """
-    Resample locations along a sequence of positions at a given increment.
-
-    :param locations: Array of shape (n, 3) of x, y, z locations.
-    :param increment: Minimum distance between points along the curve.
-
-    :return: Array of shape (n, 3) of x, y, z locations.
-    """
-    distance = np.cumsum(
-        np.r_[0, np.linalg.norm(locations[1:, :] - locations[:-1, :], axis=1)]
-    )
-    new_distances = np.sort(
-        np.unique(np.r_[distance, np.arange(0, distance[-1], increment)])
-    )
-
-    resampled = []
-    for axis in locations.T:
-        interpolator = interp1d(distance, axis, kind="linear")
-        resampled.append(interpolator(new_distances))
-
-    return np.c_[resampled].T
-=======
-from scipy.spatial import cKDTree
->>>>>>> 00a5596b
-
-
-def running_mean(
-    values: np.array, width: int = 1, method: str = "centered"
-) -> np.array:
-    """
-    Compute a running mean of an array over a defined width.
-
-    :param values: Input values to compute the running mean over
-    :param width: Number of neighboring values to be used
-    :param method: Choice between 'forward', 'backward' and ['centered'] averaging.
-
-    :return mean_values: Averaged array values of shape(values, )
-    """
-    # Averaging vector (1/N)
-    weights = np.r_[np.zeros(width + 1), np.ones_like(values)]
-    sum_weights = np.cumsum(weights)
-
-    mean = np.zeros_like(values)
-
-    # Forward averaging
-    if method in ["centered", "forward"]:
-        padded = np.r_[np.zeros(width + 1), values]
-        cumsum = np.cumsum(padded)
-        mean += (cumsum[(width + 1) :] - cumsum[: (-width - 1)]) / (
-            sum_weights[(width + 1) :] - sum_weights[: (-width - 1)]
-        )
-
-    # Backward averaging
-    if method in ["centered", "backward"]:
-        padded = np.r_[np.zeros(width + 1), values[::-1]]
-        cumsum = np.cumsum(padded)
-        mean += (
-            (cumsum[(width + 1) :] - cumsum[: (-width - 1)])
-            / (sum_weights[(width + 1) :] - sum_weights[: (-width - 1)])
-        )[::-1]
-
-    if method == "centered":
-        mean /= 2.0
-
-    return mean
-
-
-def traveling_salesman(locs: np.ndarray) -> np.ndarray:
-    """
-    Finds the order of a roughly linear point set.
-    Uses the point furthest from the mean location as the starting point.
-    :param: locs: Cartesian coordinates of points lying either roughly within a plane or a line.
-    :param: return_index: Return the indices of the end points in the original array.
-    """
-    mean = locs[:, :2].mean(axis=0)
-    current = np.argmax(np.linalg.norm(locs[:, :2] - mean, axis=1))
-    order = [current]
-    mask = np.ones(locs.shape[0], dtype=bool)
-    mask[current] = False
-
-    for _ in range(locs.shape[0] - 1):
-        remaining = np.where(mask)[0]
-        ind = np.argmin(np.linalg.norm(locs[current, :2] - locs[remaining, :2], axis=1))
-        current = remaining[ind]
-        order.append(current)
-        mask[current] = False
-
-    return np.asarray(order)
-
-
-<<<<<<< HEAD
-def filter_edges(
-    vertices: np.ndarray,
-    edge: np.ndarray,
-    connected_edges: np.ndarray,
-    ids: np.ndarray,
-    max_angle: float,
-) -> list[np.ndarray]:
-    """
-    Filter edges by angle and line_id.
-
-    :param vertices: Vertices of points.
-    :param edge: Edge to add to.
-    :param connected_edges: Edges connected to starting edge.
-    :param ids: Ids of points.
-    :param max_angle: Maximum angle between points in a curve, in radians.
-
-    :return: List of possible partial curves.
-    """
-    possible_edges = []
-    for connected_edge in connected_edges:
-        new_point = list(set(connected_edge) - set(edge))
-        if len(new_point) == 0:
-            continue
-        new_point = new_point[0]
-        # Filter edges by line_id
-        if ids[new_point] in ids[edge]:
-            continue
-        # Filter edges by angle
-        # Determine which edge connects to new point
-        connecting_point = connected_edge[connected_edge != new_point][0]
-
-        if edge[0] == connecting_point:
-            # Adding edge to start of curve
-            vec1 = [
-                vertices[new_point][0] - vertices[connecting_point][0],
-                vertices[new_point][1] - vertices[connecting_point][1],
-            ]
-            vec2 = [
-                vertices[edge[1]][0] - vertices[connecting_point][0],
-                vertices[edge[1]][1] - vertices[connecting_point][1],
-            ]
-            new_edge = np.concatenate(([new_point], edge))
-
-        elif edge[-1] == connecting_point:
-            # Adding edge to end of curve
-            vec1 = [
-                vertices[edge[-2]][0] - vertices[connecting_point][0],
-                vertices[edge[-2]][1] - vertices[connecting_point][1],
-            ]
-            vec2 = [
-                vertices[new_point][0] - vertices[connecting_point][0],
-                vertices[new_point][1] - vertices[connecting_point][1],
-            ]
-            new_edge = np.concatenate((edge, [new_point]))
-
-        angle = np.arccos(
-            np.dot(vec1, vec2) / (np.linalg.norm(vec1) * np.linalg.norm(vec2))
-        )
-
-        if angle < max_angle:
-            continue
-
-        possible_edges.append(new_edge)
-
-    return possible_edges
-
-
-# def combine_edges(
-#     current_edge: np.ndarray,
-#     full_edges: np.ndarray,
-#     vertices: np.ndarray,
-#     ids: np.ndarray,
-#     max_angle: float,
-#     min_length: int,
-# ) -> list[np.ndarray]:
-#     """
-#     Combine edges into a single curve.
-#
-#     :param current_edge: Starting curve to add an edge to.
-#     :param full_edges: All possible edges to add to current edge. Length 2 array.
-#     :param vertices: Vertices of points.
-#     :param ids: Ids of points.
-#     :param max_angle: Maximum angle between points in a curve, in radians.
-#     :param min_length: Minimum number of points in a curve.
-#
-#     :return: List of complete possible curves.
-#     """
-#     return_edges = []
-#     # Find all edges connected to this edge
-#     edge_bounds = {current_edge[0], current_edge[-1]}
-#     inds = np.array([len(edge_bounds & set(edg)) == 1 for edg in full_edges])
-#     connected_edges = full_edges[inds]
-#
-#     # Remove edges with duplicate ids and with invalid angles
-#     possible_edges = filter_edges(
-#         vertices, current_edge, connected_edges, ids, max_angle
-#     )
-#
-#     if len(possible_edges) == 0 and len(current_edge) >= min_length:
-#         return current_edge
-#     for possible_edge in possible_edges:
-#         new_edges = combine_edges(
-#             possible_edge, full_edges, vertices, ids, max_angle, min_length
-#         )
-#         if len(new_edges) > 0 and isinstance(new_edges[0], np.intc):
-#             return_edges.append(possible_edge)
-#         else:
-#             return_edges += new_edges
-#
-#     return return_edges
+from scipy.spatial import Delaunay, cKDTree
 
 
 def find_curves(  # pylint: disable=too-many-locals
@@ -342,6 +76,70 @@
     return out_curves
 
 
+def running_mean(
+    values: np.array, width: int = 1, method: str = "centered"
+) -> np.array:
+    """
+    Compute a running mean of an array over a defined width.
+
+    :param values: Input values to compute the running mean over
+    :param width: Number of neighboring values to be used
+    :param method: Choice between 'forward', 'backward' and ['centered'] averaging.
+
+    :return mean_values: Averaged array values of shape(values, )
+    """
+    # Averaging vector (1/N)
+    weights = np.r_[np.zeros(width + 1), np.ones_like(values)]
+    sum_weights = np.cumsum(weights)
+
+    mean = np.zeros_like(values)
+
+    # Forward averaging
+    if method in ["centered", "forward"]:
+        padded = np.r_[np.zeros(width + 1), values]
+        cumsum = np.cumsum(padded)
+        mean += (cumsum[(width + 1) :] - cumsum[: (-width - 1)]) / (
+            sum_weights[(width + 1) :] - sum_weights[: (-width - 1)]
+        )
+
+    # Backward averaging
+    if method in ["centered", "backward"]:
+        padded = np.r_[np.zeros(width + 1), values[::-1]]
+        cumsum = np.cumsum(padded)
+        mean += (
+            (cumsum[(width + 1) :] - cumsum[: (-width - 1)])
+            / (sum_weights[(width + 1) :] - sum_weights[: (-width - 1)])
+        )[::-1]
+
+    if method == "centered":
+        mean /= 2.0
+
+    return mean
+
+
+def traveling_salesman(locs: np.ndarray) -> np.ndarray:
+    """
+    Finds the order of a roughly linear point set.
+    Uses the point furthest from the mean location as the starting point.
+    :param: locs: Cartesian coordinates of points lying either roughly within a plane or a line.
+    :param: return_index: Return the indices of the end points in the original array.
+    """
+    mean = locs[:, :2].mean(axis=0)
+    current = np.argmax(np.linalg.norm(locs[:, :2] - mean, axis=1))
+    order = [current]
+    mask = np.ones(locs.shape[0], dtype=bool)
+    mask[current] = False
+
+    for _ in range(locs.shape[0] - 1):
+        remaining = np.where(mask)[0]
+        ind = np.argmin(np.linalg.norm(locs[current, :2] - locs[remaining, :2], axis=1))
+        current = remaining[ind]
+        order.append(current)
+        mask[current] = False
+
+    return np.asarray(order)
+
+
 def walk_edges(  # pylint: disable=too-many-arguments
     path: list,
     ind: int,
@@ -408,7 +206,8 @@
     path, mask = walk_edges(path, fork, edges, vectors, max_angle, mask=mask)
 
     return path, mask
-=======
+
+
 def weighted_average(  # pylint: disable=too-many-arguments, too-many-locals
     xyz_in: np.ndarray,
     xyz_out: np.ndarray,
@@ -466,5 +265,4 @@
     if return_indices:
         return avg_values, ind
 
-    return avg_values
->>>>>>> 00a5596b
+    return avg_values