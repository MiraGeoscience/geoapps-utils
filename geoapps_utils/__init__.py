--- conflicted
+++ resolved
@@ -7,22 +7,4 @@
 
 from __future__ import annotations
 
-<<<<<<< HEAD
-from pathlib import Path
-
-__version__ = "0.4.0-alpha.1"
-
-
-def assets_path() -> Path:
-    """Return the path to the assets folder."""
-
-    parent = Path(__file__).parent
-    folder_name = f"{parent.name}-assets"
-    assets_folder = parent.parent / folder_name
-    if not assets_folder.is_dir():
-        raise RuntimeError(f"Assets folder not found: {assets_folder}")
-
-    return assets_folder
-=======
-__version__ = "0.3.0"
->>>>>>> 53632fb5
+__version__ = "0.4.0-alpha.1"