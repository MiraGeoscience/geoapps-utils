--- conflicted
+++ resolved
@@ -8,8 +8,6 @@
 from __future__ import annotations
 
 from uuid import UUID
-import numpy as np
-
 import numpy as np
 from geoh5py import Workspace
 from geoh5py.data import Data
@@ -50,7 +48,6 @@
 
     return locations
 
-<<<<<<< HEAD
 def filter_xy(
     x: np.array,
     y: np.array,
@@ -122,7 +119,7 @@
             mask, _, _ = downsample_xy(x, y, distance, mask=mask)
 
     return mask
-=======
+
 
 def map_indices_to_coordinates(grid: Grid2D, indices: np.ndarray) -> np.ndarray:
     """
@@ -163,5 +160,4 @@
     left = np.linspace(0, size - width, n_tiles)
     limits = np.c_[left, left + width].astype(int)
 
-    return limits.tolist()
->>>>>>> 1217f76d
+    return limits.tolist()