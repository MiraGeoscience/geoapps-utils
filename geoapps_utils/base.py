--- conflicted
+++ resolved
@@ -312,11 +312,7 @@
 
         return ifile
 
-<<<<<<< HEAD
-    def write_ui_json(self, path: Path) -> Path:
-=======
     def write_ui_json(self, path: Path) -> str:
->>>>>>> a91e9479
         """
         Write the ui.json file for the application.
 
@@ -324,14 +320,11 @@
 
         :return: Path to the written ui.json file.
         """
-<<<<<<< HEAD
-=======
         if self._input_file is None:
             self._input_file = self.input_file
             self._input_file.name = path.name
             self._input_file.path = str(path.parent)
 
->>>>>>> a91e9479
         return self.input_file.write_ui_json(path.name, str(path.parent))
 
     def serialize(self):
