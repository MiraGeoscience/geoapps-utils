--- conflicted
+++ resolved
@@ -12,11 +12,6 @@
 python = "^3.9, <3.11"
 numpy = "~1.23.5"  # also in geoh5py
 geoh5py = {version = "~0.8.0rc1", source = "pypi", allow-prereleases = true}
-<<<<<<< HEAD
-scipy = {version = "~1.10.1"}
-
-=======
->>>>>>> b37e115f
 dash = {version = "~2.12", optional = true}
 plotly = {version = "~5.13.1", optional = true}
 scipy = {version = "~1.10.1"}
