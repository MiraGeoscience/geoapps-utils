[tool.poetry]
name = "geoapps-utils"
<<<<<<< HEAD
version = "0.5.0-alpha.1"
=======
version = "0.4.0-beta.2"
>>>>>>> e1ab6525
license = "MIT"
description = "Geoapps Utils"
authors = ["Mira Geoscience <support@mirageoscience.com>"]
maintainers = ["Dominique Fournier <dominiquef@mirageoscience.com>"]
repository = "https://github.com/MiraGeoscience/geoapps-utils"
#documentation  = "https://mirageoscience-geoapps-utils.readthedocs-hosted.com/"
homepage = "https://www.mirageoscience.com/mining-industry-software/python-integration/"
readme = "README.rst"

keywords = [] # TODO: add keywords
classifiers = [
    "Development Status :: 3 - Alpha",
    "Intended Audience :: Science/Research",
    "Programming Language :: Python",
    "Topic :: Scientific/Engineering",
    "Topic :: Scientific/Engineering :: Mathematics",
    "Topic :: Scientific/Engineering :: Physics",
    "Operating System :: Microsoft :: Windows",
    "Operating System :: POSIX",
    "Operating System :: Unix",
    "Operating System :: MacOS",
    "Natural Language :: English",
]

packages = [
     { include = "geoapps_utils" },
     { include = "geoapps_utils-assets" },
]

include = [
    { path = "COPYING" },
    { path = "COPYING.LESSER" },
    { path = "LICENSE" },
    { path = "README.rst" },
    { path = "THIRD_PARTY_SOFTWARE.rst" },
    { path = "docs/**/THIRD_PARTY_SOFTWARE.rst" },
]

exclude = [] # files to exclude from packaging

[tool.poetry.scripts]

[tool.poetry.dependencies]
python = "^3.10"

numpy = "~1.26.0"
pydantic = "^2.5.2"
scipy = "~1.14.0"

## pip dependencies from Git repositories
#----------------------------------------
#geoh5py = {version = ">=0.11.0a1, <0.12.0a.dev", source = "pypi", allow-prereleases = true}
geoh5py = {git = "https://github.com/MiraGeoscience/geoh5py.git", rev = "develop"}


## about pip dependencies
# to be specified to work with conda-lock
# - from PyPI: my_package = { version = "1.2.3", source = "pypi" }
# - from URL: !!! no actual lock, as tag or branch can move and installation will fetch current !!!
#   - for a tag:    my_package = { url = "https://github.com/ORGANISATION/REPO/archive/refs/tags/TAG.tar.gz" }
#   - for a branch: my_package = { url = "https://github.com/ORGANISATION/REPO/archive/refs/heads/BRANCH.tar.gz" }
# - to actually lock on a revision: my_package = { git = "https://github.com/ORGANISATION/REPO.git", rev = "GIT_REV" }
#   (where rev value is a tag, a branch name or a commit hash). Can also use ``branch`` or ``tag`` instead of ``rev``

[tool.poetry.group.dev.dependencies]
Pygments = "*"
pylint = "*"
pytest = "*"
pytest-cov = "*"
pyyaml = '*'
jinja2 = '*'
packaging = '*'
tomli = "*"

[tool.conda-lock]
platforms = ['win-64', 'linux-64']
channels = ['conda-forge']

[tool.conda-lock.dependencies]
## indirect dependencies, forcing them here for installation through Conda not pip
#---------------------------------------------------------------------------------
Pillow = ">=10.3.0, <10.4.0"  # from geoh5py
h5py = ">=3.2.1, <4.0.0"  # from geoh5py

[tool.poetry.extras]

[tool.ruff]
target-version = "py310"

[tool.ruff.lint]
ignore = [
    "B028",  # no-explicit-stacklevel for warnings.warn()
    "E501",  # line-too-long - code is reformatted (do not care about comments and docstring)
    "F401",  # unsused-import - covered by pycln
    "RUF005",  # collection-literal-concatenation - wrong suggestion with numpy arrays
    "RUF012", # TODO
    "UP038", # TODO
]
select = [
    "A",  # flake8-builtins
    "B",  # flake8-bugbear
    "B006",  # Do not use mutable data structures for argument defaults
    "B9",  # flake8-bugbear opiniated warnings
    "BLE",  # flake8-blind-except
    "C4",  # flake8-comprehensions
    "C9",  # mccabe
    "E",  # pycodestyle errors
    "F",  # pyflakes
    "I",  # isort
    "RUF",  # ruff rules
    "TID", # flake8-tidy-imports
    "UP",  # pyupgrade
    "W",  # pycodestyle warnings
]

[tool.ruff.lint.mccabe]
max-complexity = 18

[tool.ruff.lint.isort]
lines-after-imports = 2

[tool.ruff.format]
# default formatting is just fine

[tool.mypy]
warn_unused_configs = true
ignore_missing_imports = true
scripts_are_modules = true
show_error_context = true
show_column_numbers = true
check_untyped_defs = true

plugins = [
    "numpy.typing.mypy_plugin",
    "pydantic.mypy"
]

[tool.pytest.ini_options]

[tool.coverage.run]
branch = true
source = ["geoapps_utils"]
omit = []

[tool.coverage.report]
exclude_lines = [
    "raise NotImplementedError",
    "pass",
    "if TYPE_CHECKING",
    "pragma: no cover"
]

fail_under = 75

[tool.coverage.html]
skip_empty = true
skip_covered = true

[build-system]
requires = ["poetry-core>=1.0.0", "setuptools"]
build-backend = "poetry.core.masonry.api"<|MERGE_RESOLUTION|>--- conflicted
+++ resolved
@@ -1,11 +1,7 @@
 [tool.poetry]
 name = "geoapps-utils"
-<<<<<<< HEAD
 version = "0.5.0-alpha.1"
-=======
-version = "0.4.0-beta.2"
->>>>>>> e1ab6525
-license = "MIT"
+
 description = "Geoapps Utils"
 authors = ["Mira Geoscience <support@mirageoscience.com>"]
 maintainers = ["Dominique Fournier <dominiquef@mirageoscience.com>"]
