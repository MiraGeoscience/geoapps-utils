# '''''''''''''''''''''''''''''''''''''''''''''''''''''''''''''''''''''''''''''''''''
#  Copyright (c) 2023-2025 Mira Geoscience Ltd.                                     '
#                                                                                   '
#  This file is part of geoapps-utils package.                                      '
#                                                                                   '
#  geoapps-utils is distributed under the terms and conditions of the MIT License   '
#  (see LICENSE file at the root of this source code package).                      '
#                                                                                   '
# '''''''''''''''''''''''''''''''''''''''''''''''''''''''''''''''''''''''''''''''''''

from __future__ import annotations

import numpy as np
from geoh5py import Workspace
from geoh5py.objects import Surface

from geoapps_utils.utils.transformations import (
<<<<<<< HEAD
    compute_normals,
    normal_from_triangle,
    normals_to_dip_direction,
    rotate_xyz,
=======
    cartesian_to_spherical,
    rotate_xyz,
    spherical_to_direction_and_dip,
>>>>>>> 5a16ab9e
)


def test_positive_rotation_xyz():
    rot_vec = rotate_xyz(np.c_[1, 0, 0], [0, 0], 45)

    assert np.linalg.norm(np.cross(rot_vec, [0.7071, 0.7071, 0])) < 1e-8, (
        "Error on positive rotation about origin."
    )


def test_negative_rotation_xyz():
    rot_vec = rotate_xyz(np.c_[1, 0, 0], [1, 1], -90)

    assert np.linalg.norm(np.cross(rot_vec, [0, 1, 0])) < 1e-8, (
        "Error on negative rotation about point."
    )


def test_2d_input():
    assert (rotate_xyz(np.c_[1, 0], [0, 0], 45)).shape[1] == 2, "Error on 2D input."


<<<<<<< HEAD
def test_normal_from_triangle():
    triangle = np.array(
        [
            [0, 0, 0],
            [0, 1, 0],
            [1, 0, 0],
        ]
    )
    normal = normal_from_triangle(triangle)

    assert np.allclose(normal, [0, 0, -1]), "Error in normal calculation from triangle."


def create_surface(workspace, upside_down=False):
    k = -5.0 if upside_down else 5.0
    vertices = np.array(
        [
            [0.0, 0.0, 0.0],
            [10.0, 0.0, 0.0],
            [10.0, 10.0, 0.0],
            [0.0, 10.0, 0.0],
            [5.0, 5.0, k],
        ]
    )
    triangles = np.array(
        [
            [0, 1, 4],
            [1, 2, 4],
            [2, 3, 4],
            [3, 0, 4],
        ]
    )
    surface = Surface.create(workspace, vertices=vertices, cells=triangles)

    return surface


def test_compute_normals(tmp_path):
    ws = Workspace(tmp_path / "test.geoh5")
    surface = create_surface(ws, upside_down=False)
    normals = compute_normals(surface)

    assert np.allclose(normals[0], [])


def test_normals_to_dip_direction():
    normals = np.array([[np.sqrt(2) / 2, 0, np.sqrt(2) / 2]])
    dipaz = normals_to_dip_direction(normals)
    assert True
=======
def test_cartesian_to_spherical_first_quadrant_upwards():
    pole = rotate_xyz(xyz=np.c_[0, 0, 1], center=[0, 0, 0], theta=-60, phi=-30)
    angles = np.rad2deg(cartesian_to_spherical(pole))
    assert np.allclose(angles, [[60, 60]])


def test_cartesian_to_spherical_second_quadrant_upwards():
    pole = rotate_xyz(xyz=np.c_[0, 0, 1], center=[0, 0, 0], theta=-150, phi=-30)
    angles = np.rad2deg(cartesian_to_spherical(pole))
    assert np.allclose(angles, [[150, 60]])


def test_cartesian_to_spherical_third_quadrant_upwards():
    pole = rotate_xyz(xyz=np.c_[0, 0, 1], center=[0, 0, 0], theta=-240, phi=-30)
    angles = np.rad2deg(cartesian_to_spherical(pole))
    assert np.allclose(angles, [[240, 60]])


def test_cartesian_to_spherical_fourth_quadrant_upwards():
    pole = rotate_xyz(xyz=np.c_[0, 0, 1], center=[0, 0, 0], theta=-330, phi=-30)
    angles = np.rad2deg(cartesian_to_spherical(pole))
    assert np.allclose(angles, [[330, 60]])


def test_cartesian_to_spherical_first_quadrant_downwards():
    pole = rotate_xyz(xyz=np.c_[0, 0, -1], center=[0, 0, 0], theta=-60, phi=30)
    angles = np.rad2deg(cartesian_to_spherical(pole))
    assert np.allclose(angles, [[60, -60]])


def test_cartesian_to_spherical_second_quadrant_downwards():
    pole = rotate_xyz(xyz=np.c_[0, 0, -1], center=[0, 0, 0], theta=-150, phi=30)
    angles = np.rad2deg(cartesian_to_spherical(pole))
    assert np.allclose(angles, [[150, -60]])


def test_cartesian_to_spherical_third_quadrant_downwards():
    pole = rotate_xyz(xyz=np.c_[0, 0, -1], center=[0, 0, 0], theta=-240, phi=30)
    angles = np.rad2deg(cartesian_to_spherical(pole))
    assert np.allclose(angles, [[240, -60]])


def test_cartesian_to_spherical_fourth_quadrant_downwards():
    pole = rotate_xyz(xyz=np.c_[0, 0, -1], center=[0, 0, 0], theta=-330, phi=30)
    angles = np.rad2deg(cartesian_to_spherical(pole))
    assert np.allclose(angles, [[330, -60]])


def test_spherical_to_direction_and_dip_first_quadrant_upwards():
    pole = rotate_xyz(xyz=np.c_[0, 0, 1], center=[0, 0, 0], theta=-60, phi=-30)
    spherical_coords = cartesian_to_spherical(pole)
    angles = np.rad2deg(spherical_to_direction_and_dip(spherical_coords))
    assert np.allclose(angles, [[60, 30]])


def test_spherical_to_direction_and_dip_second_quadrant_upwards():
    pole = rotate_xyz(xyz=np.c_[0, 0, 1], center=[0, 0, 0], theta=-150, phi=-30)
    spherical_coords = cartesian_to_spherical(pole)
    angles = np.rad2deg(spherical_to_direction_and_dip(spherical_coords))
    assert np.allclose(angles, [[150, 30]])


def test_spherical_to_direction_and_dip_third_quadrant_upwards():
    pole = rotate_xyz(xyz=np.c_[0, 0, 1], center=[0, 0, 0], theta=-240, phi=-30)
    spherical_coords = cartesian_to_spherical(pole)
    angles = np.rad2deg(spherical_to_direction_and_dip(spherical_coords))
    assert np.allclose(angles, [[60, -30]])


def test_spherical_to_direction_and_dip_fourth_quadrant_upwards():
    pole = rotate_xyz(xyz=np.c_[0, 0, 1], center=[0, 0, 0], theta=-330, phi=-30)
    spherical_coords = cartesian_to_spherical(pole)
    angles = np.rad2deg(spherical_to_direction_and_dip(spherical_coords))
    assert np.allclose(angles, [[150, -30]])


def test_spherical_to_direction_and_dip_first_quadrant_downwards():
    pole = rotate_xyz(xyz=np.c_[0, 0, -1], center=[0, 0, 0], theta=-60, phi=30)
    spherical_coords = cartesian_to_spherical(pole)
    angles = np.rad2deg(spherical_to_direction_and_dip(spherical_coords))
    assert np.allclose(angles, [[60, -30]])


def test_spherical_to_direction_and_dip_second_quadrant_downwards():
    pole = rotate_xyz(xyz=np.c_[0, 0, -1], center=[0, 0, 0], theta=-150, phi=30)
    spherical_coords = cartesian_to_spherical(pole)
    angles = np.rad2deg(spherical_to_direction_and_dip(spherical_coords))
    assert np.allclose(angles, [[150, -30]])


def test_spherical_to_direction_and_dip_third_quadrant_downwards():
    pole = rotate_xyz(xyz=np.c_[0, 0, -1], center=[0, 0, 0], theta=-240, phi=30)
    spherical_coords = cartesian_to_spherical(pole)
    angles = np.rad2deg(spherical_to_direction_and_dip(spherical_coords))
    assert np.allclose(angles, [[60, 30]])


def test_spherical_to_direction_and_dip_fourth_quadrant_downwards():
    pole = rotate_xyz(xyz=np.c_[0, 0, -1], center=[0, 0, 0], theta=-330, phi=30)
    spherical_coords = cartesian_to_spherical(pole)
    angles = np.rad2deg(spherical_to_direction_and_dip(spherical_coords))
    assert np.allclose(angles, [[150, 30]])
>>>>>>> 5a16ab9e
<|MERGE_RESOLUTION|>--- conflicted
+++ resolved
@@ -15,16 +15,11 @@
 from geoh5py.objects import Surface
 
 from geoapps_utils.utils.transformations import (
-<<<<<<< HEAD
     compute_normals,
     normal_from_triangle,
-    normals_to_dip_direction,
-    rotate_xyz,
-=======
-    cartesian_to_spherical,
+    normal_to_direction_and_dip,
     rotate_xyz,
     spherical_to_direction_and_dip,
->>>>>>> 5a16ab9e
 )
 
 
@@ -48,57 +43,6 @@
     assert (rotate_xyz(np.c_[1, 0], [0, 0], 45)).shape[1] == 2, "Error on 2D input."
 
 
-<<<<<<< HEAD
-def test_normal_from_triangle():
-    triangle = np.array(
-        [
-            [0, 0, 0],
-            [0, 1, 0],
-            [1, 0, 0],
-        ]
-    )
-    normal = normal_from_triangle(triangle)
-
-    assert np.allclose(normal, [0, 0, -1]), "Error in normal calculation from triangle."
-
-
-def create_surface(workspace, upside_down=False):
-    k = -5.0 if upside_down else 5.0
-    vertices = np.array(
-        [
-            [0.0, 0.0, 0.0],
-            [10.0, 0.0, 0.0],
-            [10.0, 10.0, 0.0],
-            [0.0, 10.0, 0.0],
-            [5.0, 5.0, k],
-        ]
-    )
-    triangles = np.array(
-        [
-            [0, 1, 4],
-            [1, 2, 4],
-            [2, 3, 4],
-            [3, 0, 4],
-        ]
-    )
-    surface = Surface.create(workspace, vertices=vertices, cells=triangles)
-
-    return surface
-
-
-def test_compute_normals(tmp_path):
-    ws = Workspace(tmp_path / "test.geoh5")
-    surface = create_surface(ws, upside_down=False)
-    normals = compute_normals(surface)
-
-    assert np.allclose(normals[0], [])
-
-
-def test_normals_to_dip_direction():
-    normals = np.array([[np.sqrt(2) / 2, 0, np.sqrt(2) / 2]])
-    dipaz = normals_to_dip_direction(normals)
-    assert True
-=======
 def test_cartesian_to_spherical_first_quadrant_upwards():
     pole = rotate_xyz(xyz=np.c_[0, 0, 1], center=[0, 0, 0], theta=-60, phi=-30)
     angles = np.rad2deg(cartesian_to_spherical(pole))
@@ -201,4 +145,55 @@
     spherical_coords = cartesian_to_spherical(pole)
     angles = np.rad2deg(spherical_to_direction_and_dip(spherical_coords))
     assert np.allclose(angles, [[150, 30]])
->>>>>>> 5a16ab9e
+
+
+def test_normal_from_triangle():
+    triangle = np.array(
+        [
+            [0, 0, 0],
+            [0, 1, 0],
+            [1, 0, 0],
+        ]
+    )
+    normal = normal_from_triangle(triangle)
+
+    assert np.allclose(normal, [0, 0, -1]), "Error in normal calculation from triangle."
+
+
+def create_surface(workspace, upside_down=False):
+    k = -5.0 if upside_down else 5.0
+    vertices = np.array(
+        [
+            [0.0, 0.0, 0.0],
+            [10.0, 0.0, 0.0],
+            [10.0, 10.0, 0.0],
+            [0.0, 10.0, 0.0],
+            [5.0, 5.0, k],
+        ]
+    )
+    triangles = np.array(
+        [
+            [0, 1, 4],
+            [1, 2, 4],
+            [2, 3, 4],
+            [3, 0, 4],
+        ]
+    )
+    surface = Surface.create(workspace, vertices=vertices, cells=triangles)
+
+    return surface
+
+
+def test_compute_normals(tmp_path):
+    ws = Workspace(tmp_path / "test.geoh5")
+    surface = create_surface(ws, upside_down=False)
+    normals = compute_normals(surface)
+
+    assert np.allclose(normals[0], [])
+
+
+def test_normal_to_direction_and_dip():
+    normals = np.array([[np.sqrt(2) / 2, 0, np.sqrt(2) / 2]])
+    dipaz = np.rad2deg(normal_to_direction_and_dip(normals))
+    assert np.isclose(dipaz[0][0], 90.0)
+    assert np.isclose(dipaz[0][1], 45.0)